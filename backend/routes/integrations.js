// Integration Management Routes
import express from 'express';
import { PrismaClient } from '@prisma/client';
import GoogleSheetsService from '../services/googleSheets.js';
import HubSpotService from '../services/hubspot.js';
import Joi from 'joi';
import { requireIntegrationManagement, attachPermissions } from '../middleware/permissions.js';
import enhancedCommissionCalculator from '../services/enhancedCommissionCalculator.js';
import notificationService from '../services/notificationService.js';

const router = express.Router();
const prisma = new PrismaClient();
const sheetsService = new GoogleSheetsService();

// Validation schemas
const createIntegrationSchema = Joi.object({
  crm_type: Joi.string().valid('sheets', 'salesforce', 'hubspot', 'pipedrive').required(),
  name: Joi.string().min(1).max(100).required(),
  spreadsheet_url: Joi.string().when('crm_type', {
    is: 'sheets',
    then: Joi.required(),
    otherwise: Joi.optional()
  }),
  sheet_name: Joi.string().default('Sheet1'),
  column_mapping: Joi.object().when('crm_type', {
    is: 'sheets',
    then: Joi.required(),
    otherwise: Joi.optional()
  }),
  sync_config: Joi.object({
    autoCreateUsers: Joi.boolean().default(false)
  }).optional().default({ autoCreateUsers: false })
});

// GET /api/integrations - List all integrations for the user's company
router.get('/', requireIntegrationManagement, async (req, res) => {
  try {
    const integrations = await prisma.crm_integrations.findMany({
      where: {
        company_id: req.user.company_id
      },
      orderBy: { created_at: 'desc' }
    });

    // Format response to include status and summary info
    const formattedIntegrations = integrations.map(integration => ({
      ...integration,
      status: integration.is_active ? 'active' : 'inactive',
      summary: {
        total_deals: integration.total_deals_synced || 0,
        last_sync: integration.last_sync,
        last_sync_count: integration.last_sync_deals_count || 0,
        has_errors: integration.sync_errors ? Object.keys(integration.sync_errors).length > 0 : false
      }
    }));

    res.json({
      success: true,
      integrations: formattedIntegrations
    });
  } catch (error) {
    console.error('Get integrations error:', error);
    res.status(500).json({
      success: false,
      error: 'Failed to retrieve integrations'
    });
  }
});

// POST /api/integrations/test-connection - Test connection to external system
router.post('/test-connection', requireIntegrationManagement, async (req, res) => {
  try {
    const { crm_type, spreadsheet_url } = req.body;

    if (!crm_type) {
      return res.status(400).json({
        success: false,
        error: 'CRM type is required'
      });
    }

    let testResult = {};

    switch (crm_type) {
      case 'sheets':
        if (!spreadsheet_url) {
          return res.status(400).json({
            success: false,
            error: 'Spreadsheet URL is required for Google Sheets integration'
          });
        }
        testResult = await sheetsService.testConnection(spreadsheet_url);
        break;
      
      default:
        return res.status(400).json({
          success: false,
          error: `CRM type '${crm_type}' is not yet supported`
        });
    }

    res.json({
      success: true,
      ...testResult
    });
  } catch (error) {
    console.error('Connection test error:', error);
    res.status(400).json({
      success: false,
      error: error.message
    });
  }
});

// POST /api/integrations/preview-data - Preview data from external system
router.post('/preview-data', requireIntegrationManagement, async (req, res) => {
  try {
    const { crm_type, spreadsheet_url, sheet_name = 'Sheet1' } = req.body;

    if (crm_type !== 'sheets') {
      return res.status(400).json({
        success: false,
        error: 'Preview is currently only supported for Google Sheets'
      });
    }

    // Extract spreadsheet ID and read data
    const spreadsheetId = sheetsService.extractSpreadsheetId(spreadsheet_url);
    const sheetData = await sheetsService.readSheetData(spreadsheetId, sheet_name);

    // Return preview of first 5 rows
    const preview = {
      ...sheetData,
      data: sheetData.data.slice(0, 5), // Only show first 5 rows for preview
      totalAvailable: sheetData.data.length
    };

    res.json({
      success: true,
      preview
    });
  } catch (error) {
    console.error('Data preview error:', error);
    res.status(400).json({
      success: false,
      error: error.message
    });
  }
});

// POST /api/integrations - Create new integration
router.post('/', requireIntegrationManagement, async (req, res) => {
  try {
    console.log('📥 Received request body:', JSON.stringify(req.body, null, 2));

    // Validate input
    const { error, value } = createIntegrationSchema.validate(req.body);
    if (error) {
      console.error('❌ Validation error:', error.details);
      return res.status(400).json({
        success: false,
        error: error.details[0].message
      });
    }

    const { crm_type, name, spreadsheet_url, sheet_name, column_mapping, sync_config } = value;

    // For sheets, extract spreadsheet ID and validate structure
    let integrationData = {
      company_id: req.user.company_id,
      crm_type,
      is_active: true
    };

    if (crm_type === 'sheets') {
      // Extract and validate spreadsheet
      const spreadsheetId = sheetsService.extractSpreadsheetId(spreadsheet_url);
      const sheetData = await sheetsService.readSheetData(spreadsheetId, sheet_name);

      // Filter out empty column mappings (optional fields that weren't mapped)
      const filteredColumnMapping = Object.fromEntries(
        Object.entries(column_mapping).filter(([key, value]) => value && value !== '')
      );

      console.log('📋 Column mapping before filter:', column_mapping);
      console.log('📋 Column mapping after filter:', filteredColumnMapping);

      // Validate column mapping
      const validation = sheetsService.validateSheetStructure(sheetData.headers, filteredColumnMapping);
      if (!validation.isValid) {
        console.error('❌ Validation failed:', validation);
        return res.status(400).json({
          success: false,
          error: `Sheet validation failed: ${validation.message}`,
          details: {
            missingFields: validation.missingFields,
            availableColumns: validation.availableColumns
          }
        });
      }

      integrationData = {
        ...integrationData,
        spreadsheet_id: spreadsheetId,
        sheet_name,
        column_mapping: filteredColumnMapping,
        sync_config
      };
    }

    // Create integration record
    const integration = await prisma.crm_integrations.create({
      data: integrationData
    });

    // Log activity
    await prisma.activity_log.create({
      data: {
        user_id: req.user.id,
        company_id: req.user.company_id,
        action: 'integration_created',
        entity_type: 'integration',
        entity_id: integration.id,
        context: {
          crm_type,
          name
        },
        success: true
      }
    });

    res.status(201).json({
      success: true,
      integration,
      message: `${crm_type} integration created successfully`
    });
  } catch (error) {
    console.error('Create integration error:', error);
    console.error('Error stack:', error.stack);
    res.status(500).json({
      success: false,
      error: error.message || 'Failed to create integration',
      details: process.env.NODE_ENV === 'development' ? error.stack : undefined
    });
  }
});

// POST /api/integrations/:id/sync - Manually trigger sync
router.post('/:id/sync', requireIntegrationManagement, async (req, res) => {
  try {
    const integrationId = req.params.id;

    // Get integration
    const integration = await prisma.crm_integrations.findFirst({
      where: {
        id: integrationId,
        company_id: req.user.company_id
      }
    });

    if (!integration) {
      return res.status(404).json({
        success: false,
        error: 'Integration not found'
      });
    }

    if (!integration.is_active) {
      return res.status(400).json({
        success: false,
        error: 'Integration is not active'
      });
    }

    // Perform sync based on integration type
    let syncResult = {};

    switch (integration.crm_type) {
      case 'sheets':
        syncResult = await syncGoogleSheets(integration, req.user);
        break;
      case 'hubspot':
        syncResult = await syncHubSpot(integration, req.user);
        break;
      default:
        return res.status(400).json({
          success: false,
          error: `Sync not implemented for ${integration.crm_type}`
        });
    }

    res.json({
      success: true,
      ...syncResult
    });
  } catch (error) {
    console.error('Manual sync error:', error);
    res.status(500).json({
      success: false,
      error: error.message
    });
  }
});

// Sync function for Google Sheets
async function syncGoogleSheets(integration, user) {
  try {
    console.log(`Starting Google Sheets sync for integration ${integration.id}`);
    
    // Read current sheet data
    const sheetData = await sheetsService.readSheetData(
      integration.spreadsheet_id, 
      integration.sheet_name
    );

    let columnMapping = integration.column_mapping;
    
    // MIGRATION LOGIC: Handle existing integrations without Deal ID
    const hasNewDealIdColumn = sheetData.headers[0] === 'Deal ID';
    const hasDealIdMapping = columnMapping.deal_id;
    
    if (hasNewDealIdColumn && !hasDealIdMapping) {
      // User added Deal ID column but integration wasn't updated
      console.log('🔄 MIGRATION: Detected new Deal ID column, updating column mapping...');
      
      // Auto-migrate existing column mapping by shifting positions
      const newColumnMapping = {
        deal_id: 'Deal ID', // Map to new first column
        ...columnMapping    // Existing mappings remain the same (columns shifted right)
      };
      
      // Update integration with new mapping
      await prisma.crm_integrations.update({
        where: { id: integration.id },
        data: { column_mapping: newColumnMapping }
      });
      
      columnMapping = newColumnMapping;
      console.log('✅ MIGRATION: Column mapping updated automatically');
    }
    
    // Handle deals without Deal ID (legacy row-based crm_id)
    const useLegacyMatching = !hasNewDealIdColumn || !hasDealIdMapping;
    const deals = [];
    const errors = [];

    // Check if auto-create users is enabled in sync config
    const syncConfig = integration.sync_config || {};
    const autoCreateUsers = syncConfig.autoCreateUsers || false;

    // Transform each row to a deal
    for (const row of sheetData.data) {
      try {
        let deal;

        if (useLegacyMatching) {
          // Legacy mode: use row number for crm_id (backward compatibility)
          deal = await sheetsService.transformRowToDealLegacy(
            row,
            columnMapping,
            user.company_id,
            user.id
          );
        } else {
          // New mode: use Deal ID for crm_id
          deal = await sheetsService.transformRowToDeal(
            row,
            columnMapping,
            user.company_id,
            user.id
          );
        }

        // If deal has an owner email, look up or create the user
        if (deal._owner_email) {
          let owner = await prisma.users.findFirst({
            where: {
              email: deal._owner_email,
              company_id: user.company_id
            }
          });

          // If user not found and auto-create is enabled, create the user
          if (!owner && autoCreateUsers) {
            const firstName = deal._owner_first_name || 'Sheet';
            const lastName = deal._owner_last_name || 'User';

            try {
              // Generate unique ID for the new user
              const userId = 'usr_' + Date.now() + '_' + Math.random().toString(36).substr(2, 9);

              owner = await prisma.users.create({
                data: {
                  id: userId,
                  email: deal._owner_email,
                  first_name: firstName,
                  last_name: lastName,
<<<<<<< HEAD
                  password: 'temp_password_' + Math.random().toString(36), // They'll need to reset
=======
                  password: 'test1234', // Default password for testing
>>>>>>> f6f73e98
                  company_id: user.company_id,
                  role: 'sales_rep',
                  is_active: true,
                  created_at: new Date(),
                  updated_at: new Date()
                }
              });

              console.log(`✨ Auto-created user from Google Sheets: ${deal._owner_email} (${firstName} ${lastName})`);
            } catch (createError) {
              console.error(`Failed to auto-create user ${deal._owner_email}:`, createError);
              // Continue without creating user - will fall through to error handling below
            }
          }

          if (owner) {
            deal.user_id = owner.id;
            // Remove the temporary fields
            delete deal._owner_email;
            delete deal._owner_first_name;
            delete deal._owner_last_name;
            deals.push(deal);
          } else {
            // User not found and auto-create is disabled or failed
            const errorMsg = autoCreateUsers
              ? `Owner not found: ${deal._owner_email}. Auto-create failed or names not provided.`
              : `Owner not found: ${deal._owner_email}. Please ensure this user exists or enable auto-create users.`;
            console.warn(`⚠️ ${errorMsg} - skipping deal ${deal.deal_name}`);
            errors.push({
              row: row._rowNumber,
              error: errorMsg,
              data: row
            });
          }
        } else {
          // No owner email specified - use sync user as fallback
          deals.push(deal);
        }
      } catch (error) {
        errors.push({
          row: row._rowNumber,
          error: error.message,
          data: row
        });
      }
    }

    console.log(`Transformed ${deals.length} deals, ${errors.length} errors`);

    // Upsert deals to database
    let createdCount = 0;
    let updatedCount = 0;
    const dealErrors = [];
    const syncedDeals = [];

    for (const deal of deals) {
      try {
        // Use upsert for atomic create-or-update based on unique constraint
        const result = await prisma.deals.upsert({
          where: {
            unique_crm_deal_per_company: {
              crm_id: deal.crm_id,
              company_id: deal.company_id
            }
          },
          update: {
            ...deal,
            updated_at: new Date()
          },
          create: deal
        });

        // Determine if this was a create or update operation
        const existingDeal = await prisma.deals.findFirst({
          where: {
            id: result.id,
            created_at: { lt: new Date(Date.now() - 1000) } // Created more than 1 second ago
          }
        });
        
        if (existingDeal) {
          updatedCount++;
        } else {
          createdCount++;
        }
        
        // Track synced deals for commission calculation
        syncedDeals.push(result);
      } catch (error) {
        // Handle unique constraint violations gracefully
        if (error.code === 'P2002' && error.meta?.target?.includes('crm_id')) {
          console.log(`Skipping duplicate deal: ${deal.deal_name} (CRM ID: ${deal.crm_id})`);
          // Try to update instead
          try {
            await prisma.deals.updateMany({
              where: {
                crm_id: deal.crm_id,
                company_id: deal.company_id
              },
              data: {
                ...deal,
                updated_at: new Date()
              }
            });
            updatedCount++;
            
            // Get the updated deal for commission calculation
            const updatedDeal = await prisma.deals.findFirst({
              where: {
                crm_id: deal.crm_id,
                company_id: deal.company_id
              }
            });
            if (updatedDeal) {
              syncedDeals.push(updatedDeal);
            }
          } catch (updateError) {
            dealErrors.push({
              deal: deal.deal_name,
              error: `Duplicate prevention: ${updateError.message}`
            });
          }
        } else {
          dealErrors.push({
            deal: deal.deal_name,
            error: error.message
          });
        }
      }
    }

    // Trigger commission calculations for closed won deals
    if (syncedDeals.length > 0) {
      console.log(`🔄 Checking commission calculations for ${syncedDeals.length} synced deals`);
      try {
        for (const deal of syncedDeals) {
          if (deal.stage?.toLowerCase() === 'closed won' || deal.stage?.toLowerCase() === 'closed_won') {
            await enhancedCommissionCalculator.calculateDealCommission(deal.id, {
              createAuditRecord: true,
              useAdvancedRules: false  // Use simple target-based calculation
            });
          }
        }
      } catch (calcError) {
        console.error('Commission calculation error during sync:', calcError);
        // Don't fail the sync if commission calculation fails
      }
    }

    // Update integration statistics
    await prisma.crm_integrations.update({
      where: { id: integration.id },
      data: {
        last_sync: new Date(),
        last_sync_deals_count: createdCount + updatedCount,
        total_deals_synced: integration.total_deals_synced + createdCount,
        sync_errors: errors.length > 0 || dealErrors.length > 0 ? {
          transformation_errors: errors,
          database_errors: dealErrors,
          last_sync_at: new Date().toISOString()
        } : null
      }
    });

    // Log sync activity
    await prisma.activity_log.create({
      data: {
        user_id: user.id,
        company_id: user.company_id,
        action: 'integration_synced',
        entity_type: 'integration',
        entity_id: integration.id,
        context: {
          created: createdCount,
          updated: updatedCount,
          errors: errors.length + dealErrors.length,
          commissions_calculated: syncedDeals.length
        },
        success: true
      }
    });

    // Send notification about sync completion
    try {
      await notificationService.notifyIntegrationSync({
        integration,
        syncResult: {
          deals_synced: createdCount + updatedCount,
          deals_created: createdCount,
          deals_updated: updatedCount,
          errors: errors.length + dealErrors.length,
          sync_type: 'manual'
        },
        targetUsers: [user.id],
        company_id: user.company_id
      });
    } catch (notifError) {
      console.error('Failed to send sync notification:', notifError);
      // Don't fail the sync if notification fails
    }

    return {
      message: 'Sync completed successfully',
      summary: {
        total_processed: deals.length,
        created: createdCount,
        updated: updatedCount,
        errors: errors.length + dealErrors.length
      },
      details: {
        transformation_errors: errors,
        database_errors: dealErrors
      }
    };
  } catch (error) {
    console.error('Google Sheets sync error:', error);
    
    // Update integration with error
    await prisma.crm_integrations.update({
      where: { id: integration.id },
      data: {
        sync_errors: {
          sync_error: error.message,
          last_error_at: new Date().toISOString()
        }
      }
    });

    throw error;
  }
}

// DELETE /api/integrations/:id - Delete integration
router.delete('/:id', requireIntegrationManagement, async (req, res) => {
  try {
    const integrationId = req.params.id;

    const integration = await prisma.crm_integrations.findFirst({
      where: {
        id: integrationId,
        company_id: req.user.company_id
      }
    });

    if (!integration) {
      return res.status(404).json({
        success: false,
        error: 'Integration not found'
      });
    }

    // Soft delete by deactivating and clearing sensitive data
    await prisma.crm_integrations.update({
      where: { id: integrationId },
      data: { 
        is_active: false,
        access_token: null,  // Clear the access token
        refresh_token: null, // Clear the refresh token
        updated_at: new Date()
      }
    });

    // Log activity
    await prisma.activity_log.create({
      data: {
        user_id: req.user.id,
        company_id: req.user.company_id,
        action: 'integration_deleted',
        entity_type: 'integration',
        entity_id: integration.id,
        context: {
          crm_type: integration.crm_type
        },
        success: true
      }
    });

    res.json({
      success: true,
      message: 'Integration deactivated successfully'
    });
  } catch (error) {
    console.error('Delete integration error:', error);
    res.status(500).json({
      success: false,
      error: 'Failed to delete integration'
    });
  }
});

// Sync function for HubSpot
async function syncHubSpot(integration, user) {
  try {
    console.log(`Starting HubSpot sync for integration ${integration.id}`);
    
    // Get HubSpot client
    const client = await HubSpotService.getClient(integration.company_id);
    
    if (!client) {
      throw new Error('HubSpot not connected or authentication failed');
    }
    
    // Sync deals
    const syncResult = await HubSpotService.syncDeals(integration.company_id, { limit: 100 });
    
    // Update integration last sync
    await prisma.crm_integrations.update({
      where: { id: integration.id },
      data: {
        last_sync: new Date(),
        last_sync_deals_count: syncResult.deals_synced || 0,
        total_deals_synced: (integration.total_deals_synced || 0) + (syncResult.deals_created || 0),
        updated_at: new Date()
      }
    });
    
    // Log activity
    await prisma.activity_log.create({
      data: {
        user_id: user.id,
        company_id: user.company_id,
        action: 'hubspot_sync',
        entity_type: 'integration',
        entity_id: integration.id,
        context: {
          deals_synced: syncResult.deals_synced,
          deals_created: syncResult.deals_created,
          deals_updated: syncResult.deals_updated,
          errors: syncResult.errors
        },
        success: true
      }
    });
    
    return {
      message: 'HubSpot sync completed successfully',
      deals_synced: syncResult.deals_synced,
      deals_created: syncResult.deals_created,
      deals_updated: syncResult.deals_updated,
      errors: syncResult.errors
    };
    
  } catch (error) {
    console.error('HubSpot sync error:', error);
    
    // Update integration with error
    await prisma.crm_integrations.update({
      where: { id: integration.id },
      data: {
        sync_errors: {
          error: error.message,
          timestamp: new Date().toISOString()
        },
        updated_at: new Date()
      }
    });
    
    throw error;
  }
}

// GET /api/integrations/:id/deals - Get deals for a specific integration
router.get('/:id/deals', requireIntegrationManagement, async (req, res) => {
  try {
    const integrationId = req.params.id;
    
    // Verify integration belongs to user's company
    const integration = await prisma.crm_integrations.findFirst({
      where: {
        id: integrationId,
        company_id: req.user.company_id
      }
    });
    
    if (!integration) {
      return res.status(404).json({
        success: false,
        error: 'Integration not found'
      });
    }
    
    // Fetch deals based on integration source
    // For now, we'll return all deals from the company
    // In production, you'd filter by source_integration_id
    const deals = await prisma.deals.findMany({
      where: {
        company_id: req.user.company_id,
        // Optional: filter by CRM type if stored
        ...(integration.crm_type === 'hubspot' ? { crm_type: 'hubspot' } : {})
      },
      include: {
        user: {
          select: {
            id: true,
            first_name: true,
            last_name: true,
            email: true
          }
        }
      },
      orderBy: {
        created_at: 'desc'
      }
    });
    
    res.json({
      success: true,
      deals,
      integration: {
        id: integration.id,
        type: integration.crm_type,
        name: integration.name || integration.crm_type
      }
    });
    
  } catch (error) {
    console.error('Get integration deals error:', error);
    res.status(500).json({
      success: false,
      error: 'Failed to retrieve deals'
    });
  }
});

// GET /api/integrations/template/:type - Download template file
router.get('/template/:type', async (req, res) => {
  try {
    const { type } = req.params;
    const { format } = req.query;

    if (type !== 'sheets') {
      return res.status(400).json({
        success: false,
        error: 'Template only available for Google Sheets'
      });
    }

    // CSV template data
    const csvData = [
      'Deal ID,Deal Name,Account Name,Amount,Probability,Status,Stage,Close Date,Created Date,Owned By,First Name,Last Name',
      'DEAL-2025-001,Enterprise Software License,TechCorp Industries,45000,75,Open,Proposal Submitted,2025-08-15,2025-06-01,john.smith@company.com,John,Smith',
      'DEAL-2025-002,Annual Support Contract,DataFlow Solutions,28000,90,Open,Contract Review,2025-07-30,2025-05-15,sarah.jones@company.com,Sarah,Jones',
      'DEAL-2025-003,Cloud Migration Services,RetailPlus Ltd,67000,100,Closed Won,Closed Won,2025-07-12,2025-04-20,test@company.com,Test,User'
    ].join('\n');

    if (format === 'csv') {
      res.setHeader('Content-Type', 'text/csv');
      res.setHeader('Content-Disposition', 'attachment; filename="sales-pipeline-template.csv"');
      res.send(csvData);
    } else {
      res.json({
        success: true,
        template: csvData,
        filename: 'sales-pipeline-template.csv'
      });
    }
  } catch (error) {
    console.error('Template download error:', error);
    res.status(500).json({
      success: false,
      error: 'Failed to generate template'
    });
  }
});

export default router;<|MERGE_RESOLUTION|>--- conflicted
+++ resolved
@@ -395,11 +395,7 @@
                   email: deal._owner_email,
                   first_name: firstName,
                   last_name: lastName,
-<<<<<<< HEAD
-                  password: 'temp_password_' + Math.random().toString(36), // They'll need to reset
-=======
                   password: 'test1234', // Default password for testing
->>>>>>> f6f73e98
                   company_id: user.company_id,
                   role: 'sales_rep',
                   is_active: true,
