import React, { useState, useEffect } from 'react';
import { useRouter } from 'next/router';
import Layout from '../components/layout';
import { useAuth } from '../hooks/useAuth';
import { useQuery, useMutation, useQueryClient } from '@tanstack/react-query';
import { teamApi, targetsApi } from '../lib/api';
import { TeamStats } from '../components/team/TeamStats';
import { TeamFilters } from '../components/team/TeamFilters';
import { TeamMemberCard } from '../components/team/TeamMemberCard';
import { InviteModal } from '../components/team/InviteModal';
import { InviteSuccessMessage } from '../components/team/InviteSuccessMessage';
import { QuotaWizard } from '../components/team/QuotaWizard';
import { TargetModal } from '../components/team/TargetModal';
import EditMemberModal from '../components/team/EditMemberModal';
import TeamAggregationModal from '../components/team/TeamAggregationModal';
<<<<<<< HEAD
import { Target, Users, Settings, TrendingUp, Plus, ChevronRight, ChevronDown, Edit, Trash2 } from 'lucide-react';
=======
import { Target, Users, Settings, TrendingUp, Plus, ChevronRight, ChevronDown, Edit, Trash2, X } from 'lucide-react';
>>>>>>> f6454f23

interface TeamMember {
  id: string;
  email: string;
  first_name: string;
  last_name: string;
  role: string;
  is_admin: boolean;
  is_active: boolean;
  hire_date: string | null;
  territory: string | null;
  created_at: string;
  manager: {
    first_name: string;
    last_name: string;
    email: string;
  } | null;
  reports_count: number;
  performance: {
    open_deals_amount: number; // Pipeline deals (for reference)
    closed_won_amount: number;
    commit_amount: number;
    best_case_amount: number;
    quota_progress_amount: number; // closed + commit + best case
    current_quota: number;
    total_commissions: number;
    open_deals_count: number;
    closed_won_count: number;
    commit_count: number;
    best_case_count: number;
    quota_attainment: number;
    target_period: {
      period_type: string;
      period_start: string;
      period_end: string;
    } | null;
    is_team_target: boolean;
  };
}

interface Target {
  id: string;
  user_id: string;
  role: string | null;
  team_target: boolean;
  period_type: string;
  period_start: string;
  period_end: string;
  quota_amount: number;
  commission_rate: number;
  is_active: boolean;
  user: {
    id: string;
    first_name: string;
    last_name: string;
    email: string;
  } | null;
}

const TeamPage = () => {
  const { user } = useAuth();
  const router = useRouter();
  const queryClient = useQueryClient();
  const [activeTab, setActiveTab] = useState<'members' | 'targets'>('members');
  
  // Period filter - default to quarterly
  const [periodFilter, setPeriodFilter] = useState<'monthly' | 'quarterly' | 'yearly'>('quarterly');
  
  // Filters
  const [searchTerm, setSearchTerm] = useState('');
  const [roleFilter, setRoleFilter] = useState('');
  const [statusFilter, setStatusFilter] = useState('');
  
  // Modals
  const [inviteModalOpen, setInviteModalOpen] = useState(false);
  const [quotaWizardOpen, setQuotaWizardOpen] = useState(false);
  
  // Success message state
  const [successMessageOpen, setSuccessMessageOpen] = useState(false);
  const [invitedUserData, setInvitedUserData] = useState<{ email: string; tempPassword: string } | null>(null);
  
  // Target filters
  const [showInactiveTargets, setShowInactiveTargets] = useState(false);
  const [expandedTargets, setExpandedTargets] = useState<Set<string>>(new Set());
  
  // Team member filters
  const [showInactiveMembers, setShowInactiveMembers] = useState(false);
  
  // Target editing state
  const [editingTarget, setEditingTarget] = useState<Target | null>(null);
  const [targetEditModal, setTargetEditModal] = useState(false);
  
  // Debug log for inactive members toggle
  useEffect(() => {
    console.log('🔍 Team UI - showInactiveMembers state changed:', showInactiveMembers);
  }, [showInactiveMembers]);
  
  // Edit member modal state
  const [editingMember, setEditingMember] = useState<TeamMember | null>(null);
  const [showEditModal, setShowEditModal] = useState(false);
  
  // Team aggregation modal state
  const [selectedManager, setSelectedManager] = useState<TeamMember | null>(null);
  const [showTeamAggregationModal, setShowTeamAggregationModal] = useState(false);
  
  // Target edit modal state
  const [editingTarget, setEditingTarget] = useState<Target | null>(null);
  const [showTargetModal, setShowTargetModal] = useState(false);

  // Check if user has admin/manager permissions
  const canManageTeam = user?.role === 'manager';
  const isAdmin = user?.is_admin === true && user?.role === 'manager';

  // Fetch team data
  const { data: teamData, isLoading: teamLoading } = useQuery({
    queryKey: ['team', user?.id, periodFilter, showInactiveMembers], // User-specific cache key
    queryFn: async () => {
      console.log('🔍 Team API - Fetching with params:', { 
        period: periodFilter, 
        show_inactive: showInactiveMembers.toString() 
      });
      const response = await teamApi.getTeam({ 
        period: periodFilter,
        show_inactive: showInactiveMembers.toString()
      });
      console.log('🔍 Team API - Response received:', response);
      console.log('🔍 Team API - Team members count:', response.team_members?.length || 0);
      console.log('🔍 Team API - Team members:', response.team_members?.map(m => ({
        name: `${m.first_name} ${m.last_name}`,
        email: m.email,
        is_active: m.is_active
      })));
      return response.team_members || [];
    },
    enabled: canManageTeam
  });

  // Fetch targets data
  const { data: targetsData, isLoading: targetsLoading } = useQuery({
    queryKey: ['targets', showInactiveTargets],
    queryFn: async () => {
      const response = await targetsApi.getTargets({ active_only: !showInactiveTargets });
      return response.targets || [];
    },
    enabled: canManageTeam
  });

  // Invite team member mutation
  const inviteMutation = useMutation({
    mutationFn: teamApi.inviteTeamMember,
    onSuccess: (data) => {
      queryClient.invalidateQueries({ queryKey: ['team', user?.id] });
      setInviteModalOpen(false);
      
      // Show success message with temporary password
      if (data.temp_password) {
        setInvitedUserData({
          email: data.user.email,
          tempPassword: data.temp_password
        });
        setSuccessMessageOpen(true);
      }
    }
  });

  // Create target mutation
  const createTargetMutation = useMutation({
    mutationFn: targetsApi.createTarget,
    onSuccess: (data) => {
      // Check if this is a conflict response
      if ((data as any).isConflict) {
        console.log('Conflict response received in onSuccess:', data);
        // Don't close the wizard, let it handle the conflict
        return;
      }
      
      queryClient.invalidateQueries({ queryKey: ['targets'] });
      setQuotaWizardOpen(false);
      
      // Show warning if some users were skipped or pro-rated
      if (data.warning || data.pro_rated_info) {
        let message = data.message;
        if (data.warning) message += `\n\nWarning: ${data.warning}`;
        if (data.pro_rated_info) message += `\n\nInfo: ${data.pro_rated_info}`;
        alert(message);
      }
    },
    onError: (error: any) => {
      console.error('Target creation error:', error);
      console.log('Error response:', error.response?.data);
      
      // Check if this is a conflict error and the wizard is open
      if (quotaWizardOpen && error.response?.data?.skipped_users && error.response.data.skipped_users.length > 0) {
        console.log('Conflicts detected, wizard should handle this');
        // Don't show alert, let the wizard handle it
        return;
      }
      
      // Show regular error
      const errorMessage = error.response?.data?.error || 'Failed to create target';
      const additionalMessage = error.response?.data?.message || '';
      
      alert(`Error: ${errorMessage}${additionalMessage ? `\n\n${additionalMessage}` : ''}`);
    }
  });

  // Resolve conflicts mutation
  const resolveConflictsMutation = useMutation({
    mutationFn: targetsApi.resolveConflicts,
    onSuccess: (data) => {
      queryClient.invalidateQueries({ queryKey: ['targets'] });
      setQuotaWizardOpen(false);
      
      // Show success message with details
      let message = data.message;
      if (data.pro_rated_info) message += `\n\nInfo: ${data.pro_rated_info}`;
      if (data.errors && data.errors.length > 0) {
        message += `\n\nSome errors occurred: ${data.errors.map((e: any) => e.error).join(', ')}`;
      }
      alert(message);
    },
    onError: (error: any) => {
      console.error('Conflict resolution error:', error);
      const errorMessage = error.response?.data?.error || 'Failed to resolve conflicts';
      alert(`Error: ${errorMessage}`);
    }
  });

  // Update team member mutation
  const updateMemberMutation = useMutation({
    mutationFn: ({ id, data }: { id: string; data: any }) => teamApi.updateTeamMember(id, data),
    onSuccess: () => {
      queryClient.invalidateQueries({ queryKey: ['team', user?.id] });
    }
  });

  // Delete team member mutation
  const deleteMemberMutation = useMutation({
    mutationFn: teamApi.deactivateTeamMember,
    onSuccess: () => {
      queryClient.invalidateQueries({ queryKey: ['team', user?.id] });
    }
  });

  // Update target mutation
  const updateTargetMutation = useMutation({
<<<<<<< HEAD
    mutationFn: ({ id, data }: { id: string; data: any }) => targetsApi.updateTarget(id, data),
    onSuccess: () => {
      queryClient.invalidateQueries({ queryKey: ['targets'] });
      setShowTargetModal(false);
=======
    mutationFn: ({ id, target }: { id: string; target: any }) => targetsApi.updateTarget(id, target),
    onSuccess: () => {
      queryClient.invalidateQueries({ queryKey: ['targets'] });
      setTargetEditModal(false);
>>>>>>> f6454f23
      setEditingTarget(null);
    }
  });

<<<<<<< HEAD
  // Delete target mutation
  const deleteTargetMutation = useMutation({
=======
  // Deactivate target mutation
  const deactivateTargetMutation = useMutation({
>>>>>>> f6454f23
    mutationFn: targetsApi.deactivateTarget,
    onSuccess: () => {
      queryClient.invalidateQueries({ queryKey: ['targets'] });
    }
  });

<<<<<<< HEAD
=======
  // Handler functions for target actions
  const handleEditTarget = (target: Target) => {
    setEditingTarget(target);
    setTargetEditModal(true);
  };

  const handleDeactivateTarget = (targetId: string) => {
    if (confirm('Are you sure you want to deactivate this target?')) {
      deactivateTargetMutation.mutate(targetId);
    }
  };

>>>>>>> f6454f23
  // Filter team members
  const filteredMembers = (teamData || []).filter((member: TeamMember) => {
    const matchesSearch = 
      member.first_name.toLowerCase().includes(searchTerm.toLowerCase()) ||
      member.last_name.toLowerCase().includes(searchTerm.toLowerCase()) ||
      member.email.toLowerCase().includes(searchTerm.toLowerCase());
    
    const matchesRole = !roleFilter || member.role === roleFilter;
    const matchesStatus = !statusFilter || 
      (statusFilter === 'active' && member.is_active) ||
      (statusFilter === 'inactive' && !member.is_active);
    
    return matchesSearch && matchesRole && matchesStatus;
  });

  // Get managers for invite modal
  const managers = (teamData || []).filter((member: TeamMember) => 
    member.role === 'manager' && member.is_active
  );

  // Group targets for display
  const groupedTargets = React.useMemo(() => {
    if (!targetsData) return [];
    
    const groups: { [key: string]: Target[] } = {};
    
    targetsData.forEach((target: Target) => {
      if (target.role) {
        // Role-based target - group by role + period + quota + commission
        const key = `${target.role}-${target.period_start}-${target.period_end}-${target.quota_amount}-${target.commission_rate}`;
        if (!groups[key]) {
          groups[key] = [];
        }
        groups[key].push(target);
      } else {
        // Individual target - each gets its own group
        const key = `individual-${target.id}`;
        groups[key] = [target];
      }
    });
    
    return Object.values(groups);
  }, [targetsData]);

  // Toggle expanded state for a target group
  const toggleExpanded = (groupKey: string) => {
    setExpandedTargets(prev => {
      const newSet = new Set(prev);
      if (newSet.has(groupKey)) {
        newSet.delete(groupKey);
      } else {
        newSet.add(groupKey);
      }
      return newSet;
    });
  };

  // Handle invite submission
  const handleInviteSubmit = (data: any) => {
    inviteMutation.mutate(data);
  };

  // Handle target creation
  const handleTargetSubmit = (data: any) => {
    console.log('Submitting target data:', data);
    console.log('Current mutation state:', {
      isError: createTargetMutation.isError,
      error: createTargetMutation.error,
      isPending: createTargetMutation.isPending
    });
    createTargetMutation.mutate(data);
  };

  // Handle conflict resolution
  const handleResolveConflicts = (data: any) => {
    resolveConflictsMutation.mutate(data);
  };

  // Handle member edit
  const handleMemberEdit = (member: TeamMember) => {
    console.log('Member edit requested for:', member.email);
    setEditingMember(member);
    setShowEditModal(true);
  };

  // Handle saving member edits
  const handleSaveMemberEdit = (memberData: {
    id: string;
    first_name: string;
    last_name: string;
    role: string;
    territory: string;
    manager_id: string | null;
  }) => {
    updateMemberMutation.mutate(
      { 
        id: memberData.id, 
        data: {
          first_name: memberData.first_name,
          last_name: memberData.last_name,
          role: memberData.role,
          territory: memberData.territory,
          manager_id: memberData.manager_id
        }
      },
      {
        onSuccess: () => {
          setShowEditModal(false);
          setEditingMember(null);
          console.log('✅ Team member updated successfully');
        },
        onError: (error) => {
          console.error('❌ Error updating team member:', error);
        }
      }
    );
  };

  // Handle viewing team aggregation
  const handleViewTeamTargets = (manager: TeamMember) => {
    console.log('Team aggregation requested for manager:', manager.email);
    setSelectedManager(manager);
    setShowTeamAggregationModal(true);
  };

  // Handle member delete
  const handleMemberDelete = (id: string) => {
    if (confirm('Are you sure you want to deactivate this team member?')) {
      deleteMemberMutation.mutate(id);
    }
  };

  // Handle toggle active status
  const handleToggleActive = (id: string, active: boolean) => {
    updateMemberMutation.mutate({ id, data: { is_active: active } });
  };

  // Handle target edit
  const handleTargetEdit = (target: Target) => {
    console.log('Target edit requested for:', target.id);
    setEditingTarget(target);
    setShowTargetModal(true);
  };

  // Handle saving target edits
  const handleSaveTargetEdit = (targetData: any) => {
    if (editingTarget) {
      updateTargetMutation.mutate({
        id: editingTarget.id,
        data: {
          quota_amount: targetData.quota_amount,
          commission_rate: targetData.commission_rate,
          period_type: targetData.period_type,
          period_start: targetData.period_start,
          period_end: targetData.period_end,
        }
      });
    }
  };

  // Handle target delete
  const handleTargetDelete = (targetId: string) => {
    if (confirm('Are you sure you want to deactivate this target?')) {
      deleteTargetMutation.mutate(targetId);
    }
  };

  // Redirect if user doesn't have permission
  useEffect(() => {
    if (user && !canManageTeam) {
      router.push('/dashboard');
    }
  }, [user, canManageTeam, router]);


  if (!canManageTeam) {
    return (
      <Layout>
        <div className="flex items-center justify-center min-h-64">
          <div className="text-center">
            <h2 className="text-2xl font-bold text-gray-900 mb-2">Access Denied</h2>
            <p className="text-gray-600">You don't have permission to access team management.</p>
          </div>
        </div>
      </Layout>
    );
  }

  return (
    <Layout>
      <div className="space-y-6">
        {/* Header */}
        <div className="flex items-center justify-between">
          <div>
            <h1 className="text-3xl font-bold text-gray-900">Team Management</h1>
            <p className="text-gray-600 mt-1">
              Manage your team members and set performance targets
            </p>
          </div>
          
          <div className="flex items-center space-x-4">
            {/* Period Filter - only show on members tab */}
            {activeTab === 'members' && (
              <div className="flex bg-gray-100 rounded-lg p-1">
                <button
                  onClick={() => setPeriodFilter('monthly')}
                  className={`px-3 py-2 rounded-md text-sm font-medium transition-colors ${
                    periodFilter === 'monthly'
                      ? 'bg-white text-indigo-600 shadow-sm'
                      : 'text-gray-600 hover:text-gray-900'
                  }`}
                >
                  Monthly
                </button>
                <button
                  onClick={() => setPeriodFilter('quarterly')}
                  className={`px-3 py-2 rounded-md text-sm font-medium transition-colors ${
                    periodFilter === 'quarterly'
                      ? 'bg-white text-indigo-600 shadow-sm'
                      : 'text-gray-600 hover:text-gray-900'
                  }`}
                >
                  Quarterly
                </button>
                <button
                  onClick={() => setPeriodFilter('yearly')}
                  className={`px-3 py-2 rounded-md text-sm font-medium transition-colors ${
                    periodFilter === 'yearly'
                      ? 'bg-white text-indigo-600 shadow-sm'
                      : 'text-gray-600 hover:text-gray-900'
                  }`}
                >
                  Yearly
                </button>
              </div>
            )}
            
            {/* Tab Navigation */}
            <div className="flex bg-gray-100 rounded-lg p-1">
            <button
              onClick={() => setActiveTab('members')}
              className={`px-4 py-2 rounded-md text-sm font-medium transition-colors ${
                activeTab === 'members'
                  ? 'bg-white text-indigo-600 shadow-sm'
                  : 'text-gray-600 hover:text-gray-900'
              }`}
            >
              <Users className="w-4 h-4 inline mr-2" />
              Team Members
            </button>
            <button
              onClick={() => setActiveTab('targets')}
              className={`px-4 py-2 rounded-md text-sm font-medium transition-colors ${
                activeTab === 'targets'
                  ? 'bg-white text-indigo-600 shadow-sm'
                  : 'text-gray-600 hover:text-gray-900'
              }`}
            >
              <Target className="w-4 h-4 inline mr-2" />
              Targets & Quotas
            </button>
          </div>
          </div>
        </div>

        {/* Team Members Tab */}
        {activeTab === 'members' && (
          <>
            {/* Team Stats */}
            <TeamStats members={teamData || []} />

            {/* Filters */}
            <TeamFilters
              searchTerm={searchTerm}
              setSearchTerm={setSearchTerm}
              roleFilter={roleFilter}
              setRoleFilter={setRoleFilter}
              statusFilter={statusFilter}
              setStatusFilter={setStatusFilter}
              showInactiveMembers={showInactiveMembers}
              setShowInactiveMembers={setShowInactiveMembers}
              onInviteClick={() => setInviteModalOpen(true)}
            />

            {/* Team Members Grid */}
            <div className="grid grid-cols-1 lg:grid-cols-2 xl:grid-cols-3 gap-6">
              {teamLoading ? (
                // Loading skeletons
                Array.from({ length: 6 }).map((_, i) => (
                  <div key={i} className="bg-white rounded-xl border border-gray-200 p-6 animate-pulse">
                    <div className="h-12 bg-gray-200 rounded mb-4" />
                    <div className="h-4 bg-gray-200 rounded mb-2" />
                    <div className="h-4 bg-gray-200 rounded w-3/4" />
                  </div>
                ))
              ) : filteredMembers.length === 0 ? (
                <div className="col-span-full text-center py-12">
                  <Users className="w-12 h-12 text-gray-400 mx-auto mb-4" />
                  <h3 className="text-lg font-medium text-gray-900 mb-2">No team members found</h3>
                  <p className="text-gray-600 mb-4">Get started by inviting your first team member.</p>
                  <button
                    onClick={() => setInviteModalOpen(true)}
                    className="inline-flex items-center px-4 py-2 bg-indigo-600 text-white rounded-lg hover:bg-indigo-700 transition-colors"
                  >
                    <Plus className="w-4 h-4 mr-2" />
                    Invite Member
                  </button>
                </div>
              ) : (
                filteredMembers.map((member: TeamMember) => (
                  <TeamMemberCard
                    key={member.id}
                    member={member}
                    onEdit={handleMemberEdit}
                    onDelete={handleMemberDelete}
                    onToggleActive={handleToggleActive}
                    onViewTeamTargets={handleViewTeamTargets}
                  />
                ))
              )}
            </div>
          </>
        )}

        {/* Targets Tab */}
        {activeTab === 'targets' && (
          <>
            {/* Targets Header */}
            <div className="flex items-center justify-between">
              <div>
                <h2 className="text-xl font-semibold text-gray-900">Sales Targets & Quotas</h2>
                <p className="text-gray-600 mt-1">Set and manage performance targets for your team</p>
              </div>
              <div className="flex items-center space-x-4">
                {/* Show Inactive Toggle */}
                <label className="flex items-center">
                  <input
                    type="checkbox"
                    checked={showInactiveTargets}
                    onChange={(e) => setShowInactiveTargets(e.target.checked)}
                    className="rounded border-gray-300 text-indigo-600 focus:ring-indigo-500"
                  />
                  <span className="ml-2 text-sm text-gray-700">Show inactive targets</span>
                </label>
                
                <button
                  onClick={() => setQuotaWizardOpen(true)}
                  className="inline-flex items-center px-4 py-2 bg-gradient-to-r from-indigo-600 to-purple-600 text-white text-sm font-medium rounded-xl hover:from-indigo-700 hover:to-purple-700 transition-all duration-300 shadow-lg shadow-indigo-500/25"
                >
                  <Plus className="w-4 h-4 mr-2" />
                  Create Target
                </button>
              </div>
            </div>

            {/* Targets List */}
            <div className="bg-white rounded-xl border border-gray-200 overflow-hidden">
              {targetsLoading ? (
                <div className="p-8 text-center">
                  <div className="animate-spin rounded-full h-8 w-8 border-b-2 border-indigo-600 mx-auto" />
                  <p className="text-gray-600 mt-2">Loading targets...</p>
                </div>
              ) : !targetsData || targetsData.length === 0 ? (
                <div className="p-8 text-center">
                  <Target className="w-12 h-12 text-gray-400 mx-auto mb-4" />
                  <h3 className="text-lg font-medium text-gray-900 mb-2">No targets found</h3>
                  <p className="text-gray-600 mb-4">Create your first target to start tracking team performance.</p>
                  <button
                    onClick={() => setQuotaWizardOpen(true)}
                    className="inline-flex items-center px-4 py-2 bg-indigo-600 text-white rounded-lg hover:bg-indigo-700 transition-colors"
                  >
                    <Plus className="w-4 h-4 mr-2" />
                    Create Target
                  </button>
                </div>
              ) : (
                <div className="overflow-x-auto">
                  <table className="w-full">
                    <thead className="bg-gray-50">
                      <tr>
                        <th className="px-6 py-3 text-left text-xs font-medium text-gray-500 uppercase tracking-wider">
                          Assigned To
                        </th>
                        <th className="px-6 py-3 text-left text-xs font-medium text-gray-500 uppercase tracking-wider">
                          Period
                        </th>
                        <th className="px-6 py-3 text-left text-xs font-medium text-gray-500 uppercase tracking-wider">
                          Quota
                        </th>
                        <th className="px-6 py-3 text-left text-xs font-medium text-gray-500 uppercase tracking-wider">
                          Commission
                        </th>
                        <th className="px-6 py-3 text-left text-xs font-medium text-gray-500 uppercase tracking-wider">
                          Status
                        </th>
                        <th className="px-6 py-3 text-left text-xs font-medium text-gray-500 uppercase tracking-wider">
                          Actions
                        </th>
                      </tr>
                    </thead>
                    <tbody className="bg-white divide-y divide-gray-200">
                      {groupedTargets.map((group: Target[]) => {
                        const mainTarget = group[0];
                        const groupKey = mainTarget.role ? 
                          `${mainTarget.role}-${mainTarget.period_start}-${mainTarget.period_end}-${mainTarget.quota_amount}-${mainTarget.commission_rate}` : 
                          `individual-${mainTarget.id}`;
                        const isExpanded = expandedTargets.has(groupKey);
                        const isRoleBased = !!mainTarget.role;
                        const isTeamTarget = !!mainTarget.team_target;
                        
                        return (
                          <React.Fragment key={groupKey}>
                            {/* Main target row */}
                            <tr className={`hover:bg-gray-50 ${isTeamTarget ? 'bg-purple-50' : ''}`}>
                              <td className="px-6 py-4 whitespace-nowrap">
                                <div className="flex items-center">
                                  <div className={`flex-shrink-0 w-8 h-8 rounded-full flex items-center justify-center mr-3 ${
                                    isTeamTarget ? 'bg-purple-100' : 
                                    isRoleBased ? 'bg-blue-100' : 'bg-gray-100'
                                  }`}>
                                    {isTeamTarget ? (
                                      <Users className="w-4 h-4 text-purple-600" />
                                    ) : !isRoleBased ? (
                                      <Users className="w-4 h-4 text-gray-600" />
                                    ) : (
                                      <Target className="w-4 h-4 text-blue-600" />
                                    )}
                                  </div>
                                  <div className="flex-1">
                                    <div className="flex items-center">
                                      <div className="text-sm font-medium text-gray-900">
                                        {isTeamTarget ? (
                                          'Team Aggregated Target'
                                        ) : !isRoleBased ? (
                                          mainTarget.user ? `${mainTarget.user.first_name} ${mainTarget.user.last_name}` : 'N/A'
                                        ) : (
                                          `All ${mainTarget.role.replace('_', ' ').replace(/\b\w/g, l => l.toUpperCase())}s`
                                        )}
                                      </div>
                                      {isTeamTarget && (
                                        <span className="ml-2 inline-flex items-center px-2.5 py-0.5 rounded-full text-xs font-medium bg-purple-100 text-purple-800">
                                          Team Target
                                        </span>
                                      )}
                                      {isRoleBased && !isTeamTarget && (
                                        <button
                                          onClick={() => toggleExpanded(groupKey)}
                                          className="ml-2 p-1 hover:bg-gray-200 rounded-full transition-colors"
                                        >
                                          {isExpanded ? (
                                            <ChevronDown className="w-4 h-4 text-gray-500" />
                                          ) : (
                                            <ChevronRight className="w-4 h-4 text-gray-500" />
                                          )}
                                        </button>
                                      )}
                                    </div>
                                    <div className="text-sm text-gray-500">
                                      {isTeamTarget ? (
                                        <span className="inline-flex items-center px-2 py-0.5 rounded-full text-xs font-medium bg-purple-100 text-purple-800">
                                          Team Target
                                        </span>
                                      ) : !isRoleBased ? (
                                        <>
                                          <span className="inline-flex items-center px-2 py-0.5 rounded-full text-xs font-medium bg-green-100 text-green-800 mr-2">
                                            Individual
                                          </span>
                                          {mainTarget.user?.email || 'N/A'}
                                        </>
                                      ) : (
                                        <span className="inline-flex items-center px-2 py-0.5 rounded-full text-xs font-medium bg-blue-100 text-blue-800">
                                          Role-based ({group.length} members)
                                        </span>
                                      )}
                                    </div>
                                  </div>
                                </div>
                              </td>
                              <td className="px-6 py-4 whitespace-nowrap">
                                <div className="text-sm text-gray-900">
                                  {new Date(mainTarget.period_start).toLocaleDateString('en-GB')} - {new Date(mainTarget.period_end).toLocaleDateString('en-GB')}
                                </div>
                                <div className="text-sm text-gray-500 capitalize">
                                  {mainTarget.period_type}
                                </div>
                              </td>
                              <td className="px-6 py-4 whitespace-nowrap">
                                <div className="text-sm font-medium text-gray-900">
                                  {new Intl.NumberFormat('en-GB', {
                                    style: 'currency',
                                    currency: 'GBP',
                                    minimumFractionDigits: 0
                                  }).format(mainTarget.quota_amount)}
                                </div>
                                {isRoleBased && (
                                  <div className="text-xs text-gray-500">
                                    per person
                                  </div>
                                )}
                              </td>
                              <td className="px-6 py-4 whitespace-nowrap">
                                <div className="text-sm text-gray-900">
                                  {(mainTarget.commission_rate * 100).toFixed(1)}%
                                </div>
                              </td>
                              <td className="px-6 py-4 whitespace-nowrap">
                                <span className={`inline-flex px-2 py-1 text-xs font-semibold rounded-full ${
                                  mainTarget.is_active
                                    ? 'bg-green-100 text-green-800'
                                    : 'bg-gray-100 text-gray-800'
                                }`}>
                                  {mainTarget.is_active ? 'Active' : 'Inactive'}
                                </span>
                              </td>
<<<<<<< HEAD
                              <td className="px-6 py-4 whitespace-nowrap">
                                <div className="flex items-center space-x-2">
                                  <button
                                    onClick={() => handleTargetEdit(mainTarget)}
                                    className="p-2 text-gray-400 hover:text-blue-600 hover:bg-blue-50 rounded-lg transition-colors"
                                    title="Edit target"
                                  >
                                    <Edit className="w-4 h-4" />
                                  </button>
                                  <button
                                    onClick={() => handleTargetDelete(mainTarget.id)}
                                    className="p-2 text-gray-400 hover:text-red-600 hover:bg-red-50 rounded-lg transition-colors"
                                    title="Delete target"
                                  >
                                    <Trash2 className="w-4 h-4" />
                                  </button>
                                </div>
=======
                              <td className="px-6 py-4 whitespace-nowrap text-right text-sm font-medium">
                                <button
                                  onClick={() => handleEditTarget(mainTarget)}
                                  className="text-indigo-600 hover:text-indigo-900 transition-colors mr-3"
                                  title="Edit target"
                                >
                                  Edit
                                </button>
                                {mainTarget.is_active && (
                                  <button
                                    onClick={() => handleDeactivateTarget(mainTarget.id)}
                                    className="text-red-600 hover:text-red-900 transition-colors"
                                    title="Deactivate target"
                                  >
                                    Deactivate
                                  </button>
                                )}
>>>>>>> f6454f23
                              </td>
                            </tr>
                            
                            {/* Expanded rows for role-based targets */}
                            {isRoleBased && isExpanded && group.map((target: Target) => (
                              <tr key={target.id} className="bg-gray-50">
                                <td className="px-6 py-4 whitespace-nowrap">
                                  <div className="flex items-center">
                                    <div className="w-8 h-8 mr-3" /> {/* Spacer */}
                                    <div className="flex-shrink-0 w-6 h-6 bg-white rounded-full flex items-center justify-center mr-3 border">
                                      <Users className="w-3 h-3 text-gray-600" />
                                    </div>
                                    <div>
                                      <div className="text-sm font-medium text-gray-900">
                                        {target.user ? `${target.user.first_name} ${target.user.last_name}` : 'N/A'}
                                      </div>
                                      <div className="text-sm text-gray-500">
                                        {target.user?.email || 'N/A'}
                                      </div>
                                    </div>
                                  </div>
                                </td>
                                <td className="px-6 py-4 whitespace-nowrap">
                                  <div className="text-sm text-gray-700">
                                    Individual assignment
                                  </div>
                                </td>
                                <td className="px-6 py-4 whitespace-nowrap">
                                  <div className="text-sm text-gray-700">
                                    {new Intl.NumberFormat('en-GB', {
                                      style: 'currency',
                                      currency: 'GBP',
                                      minimumFractionDigits: 0
                                    }).format(target.quota_amount)}
                                  </div>
                                </td>
                                <td className="px-6 py-4 whitespace-nowrap">
                                  <div className="text-sm text-gray-700">
                                    {(target.commission_rate * 100).toFixed(1)}%
                                  </div>
                                </td>
                                <td className="px-6 py-4 whitespace-nowrap">
                                  <span className={`inline-flex px-2 py-1 text-xs font-semibold rounded-full ${
                                    target.is_active
                                      ? 'bg-green-100 text-green-800'
                                      : 'bg-gray-100 text-gray-800'
                                  }`}>
                                    {target.is_active ? 'Active' : 'Inactive'}
                                  </span>
                                </td>
<<<<<<< HEAD
                                <td className="px-6 py-4 whitespace-nowrap">
                                  <div className="flex items-center space-x-2">
                                    <button
                                      onClick={() => handleTargetEdit(target)}
                                      className="p-2 text-gray-400 hover:text-blue-600 hover:bg-blue-50 rounded-lg transition-colors"
                                      title="Edit target"
                                    >
                                      <Edit className="w-4 h-4" />
                                    </button>
                                    <button
                                      onClick={() => handleTargetDelete(target.id)}
                                      className="p-2 text-gray-400 hover:text-red-600 hover:bg-red-50 rounded-lg transition-colors"
                                      title="Delete target"
                                    >
                                      <Trash2 className="w-4 h-4" />
                                    </button>
                                  </div>
=======
                                <td className="px-6 py-4 whitespace-nowrap text-right text-sm font-medium">
                                  <button
                                    onClick={() => handleEditTarget(target)}
                                    className="text-indigo-600 hover:text-indigo-900 transition-colors mr-3"
                                    title="Edit target"
                                  >
                                    Edit
                                  </button>
                                  {target.is_active && (
                                    <button
                                      onClick={() => handleDeactivateTarget(target.id)}
                                      className="text-red-600 hover:text-red-900 transition-colors"
                                      title="Deactivate target"
                                    >
                                      Deactivate
                                    </button>
                                  )}
>>>>>>> f6454f23
                                </td>
                              </tr>
                            ))}
                          </React.Fragment>
                        );
                      })}
                    </tbody>
                  </table>
                </div>
              )}
            </div>
          </>
        )}
      </div>

      {/* Modals */}
      <InviteModal
        isOpen={inviteModalOpen}
        onClose={() => setInviteModalOpen(false)}
        onSubmit={handleInviteSubmit}
        managers={managers}
        loading={inviteMutation.isPending}
      />

      <QuotaWizard
        isOpen={quotaWizardOpen}
        onClose={() => setQuotaWizardOpen(false)}
        onSubmit={handleTargetSubmit}
        onResolveConflicts={handleResolveConflicts}
        teamMembers={teamData || []}
        loading={createTargetMutation.isPending || resolveConflictsMutation.isPending}
        onConflictDetected={(conflicts) => {
          console.log('Conflicts detected in team.tsx:', conflicts);
        }}
        mutationError={createTargetMutation.error}
        mutationData={createTargetMutation.data}
      />

      <InviteSuccessMessage
        isOpen={successMessageOpen}
        onClose={() => {
          setSuccessMessageOpen(false);
          setInvitedUserData(null);
        }}
        email={invitedUserData?.email || ''}
        tempPassword={invitedUserData?.tempPassword || ''}
      />

      <EditMemberModal
        member={editingMember}
        isOpen={showEditModal}
        onClose={() => {
          setShowEditModal(false);
          setEditingMember(null);
        }}
        onSave={handleSaveMemberEdit}
      />

      <TeamAggregationModal
        manager={selectedManager}
        isOpen={showTeamAggregationModal}
        onClose={() => {
          setShowTeamAggregationModal(false);
          setSelectedManager(null);
        }}
      />

<<<<<<< HEAD
      <TargetModal
        isOpen={showTargetModal}
        onClose={() => {
          setShowTargetModal(false);
          setEditingTarget(null);
        }}
        onSubmit={handleSaveTargetEdit}
        teamMembers={teamData || []}
        loading={updateTargetMutation.isPending}
        editingTarget={editingTarget}
      />
=======
      {/* Target Edit Modal */}
      {targetEditModal && editingTarget && (
        <div className="fixed inset-0 bg-black bg-opacity-50 flex items-center justify-center z-50">
          <div className="bg-white rounded-xl p-6 max-w-md w-full mx-4 shadow-2xl">
            <div className="flex items-center justify-between mb-6">
              <h3 className="text-lg font-semibold text-gray-900">Edit Target</h3>
              <button
                onClick={() => {
                  setTargetEditModal(false);
                  setEditingTarget(null);
                }}
                className="text-gray-400 hover:text-gray-600"
              >
                <X className="w-5 h-5" />
              </button>
            </div>
            
            <form
              onSubmit={(e) => {
                e.preventDefault();
                const formData = new FormData(e.currentTarget);
                const targetData = {
                  user_id: editingTarget.user_id,
                  company_id: user?.company_id,
                  quota_amount: parseFloat(formData.get('quota_amount') as string),
                  commission_rate: parseFloat(formData.get('commission_rate') as string) / 100,
                  period_start: formData.get('period_start'),
                  period_end: formData.get('period_end'),
                  period_type: formData.get('period_type'),
                  role: editingTarget.role || null,
                  team_target: editingTarget.team_target || false
                };
                console.log('🔍 Target update data:', targetData);
                updateTargetMutation.mutate({ id: editingTarget.id, target: targetData });
              }}
              className="space-y-4"
            >
              <div>
                <label className="block text-sm font-medium text-gray-700 mb-1">
                  Quota Amount (£)
                </label>
                <input
                  type="number"
                  name="quota_amount"
                  defaultValue={editingTarget.quota_amount}
                  required
                  min="0"
                  step="0.01"
                  className="w-full px-3 py-2 border border-gray-300 rounded-lg focus:ring-2 focus:ring-indigo-500 focus:border-indigo-500"
                />
              </div>
              
              <div>
                <label className="block text-sm font-medium text-gray-700 mb-1">
                  Commission Rate (%)
                </label>
                <input
                  type="number"
                  name="commission_rate"
                  defaultValue={(editingTarget.commission_rate * 100).toFixed(2)}
                  required
                  min="0.1"
                  max="100"
                  step="0.1"
                  className="w-full px-3 py-2 border border-gray-300 rounded-lg focus:ring-2 focus:ring-indigo-500 focus:border-indigo-500"
                />
              </div>
              
              <div>
                <label className="block text-sm font-medium text-gray-700 mb-1">
                  Period Type
                </label>
                <select
                  name="period_type"
                  defaultValue={editingTarget.period_type}
                  className="w-full px-3 py-2 border border-gray-300 rounded-lg focus:ring-2 focus:ring-indigo-500 focus:border-indigo-500"
                >
                  <option value="monthly">Monthly</option>
                  <option value="quarterly">Quarterly</option>
                  <option value="annual">Annual</option>
                </select>
              </div>
              
              <div className="grid grid-cols-2 gap-4">
                <div>
                  <label className="block text-sm font-medium text-gray-700 mb-1">
                    Period Start
                  </label>
                  <input
                    type="date"
                    name="period_start"
                    defaultValue={editingTarget.period_start.split('T')[0]}
                    required
                    className="w-full px-3 py-2 border border-gray-300 rounded-lg focus:ring-2 focus:ring-indigo-500 focus:border-indigo-500"
                  />
                </div>
                
                <div>
                  <label className="block text-sm font-medium text-gray-700 mb-1">
                    Period End
                  </label>
                  <input
                    type="date"
                    name="period_end"
                    defaultValue={editingTarget.period_end.split('T')[0]}
                    required
                    className="w-full px-3 py-2 border border-gray-300 rounded-lg focus:ring-2 focus:ring-indigo-500 focus:border-indigo-500"
                  />
                </div>
              </div>

              {editingTarget.team_target && (
                <div className="bg-purple-50 border border-purple-200 rounded-lg p-4">
                  <div className="flex items-center">
                    <Users className="w-5 h-5 text-purple-600 mr-2" />
                    <span className="text-sm font-medium text-purple-800">
                      Team Aggregated Target
                    </span>
                  </div>
                  <p className="text-xs text-purple-600 mt-1">
                    This target represents combined quotas for the entire team
                  </p>
                </div>
              )}
              
              <div className="flex space-x-3 pt-4">
                <button
                  type="button"
                  onClick={() => {
                    setTargetEditModal(false);
                    setEditingTarget(null);
                  }}
                  className="flex-1 px-4 py-2 text-gray-700 bg-gray-100 hover:bg-gray-200 rounded-lg transition-colors"
                >
                  Cancel
                </button>
                <button
                  type="submit"
                  disabled={updateTargetMutation.isPending}
                  className="flex-1 px-4 py-2 bg-indigo-600 hover:bg-indigo-700 text-white rounded-lg transition-colors disabled:opacity-50"
                >
                  {updateTargetMutation.isPending ? 'Saving...' : 'Save Changes'}
                </button>
              </div>
            </form>
          </div>
        </div>
      )}
>>>>>>> f6454f23
    </Layout>
  );
};

export default TeamPage;<|MERGE_RESOLUTION|>--- conflicted
+++ resolved
@@ -13,11 +13,7 @@
 import { TargetModal } from '../components/team/TargetModal';
 import EditMemberModal from '../components/team/EditMemberModal';
 import TeamAggregationModal from '../components/team/TeamAggregationModal';
-<<<<<<< HEAD
-import { Target, Users, Settings, TrendingUp, Plus, ChevronRight, ChevronDown, Edit, Trash2 } from 'lucide-react';
-=======
 import { Target, Users, Settings, TrendingUp, Plus, ChevronRight, ChevronDown, Edit, Trash2, X } from 'lucide-react';
->>>>>>> f6454f23
 
 interface TeamMember {
   id: string;
@@ -106,15 +102,6 @@
   // Team member filters
   const [showInactiveMembers, setShowInactiveMembers] = useState(false);
   
-  // Target editing state
-  const [editingTarget, setEditingTarget] = useState<Target | null>(null);
-  const [targetEditModal, setTargetEditModal] = useState(false);
-  
-  // Debug log for inactive members toggle
-  useEffect(() => {
-    console.log('🔍 Team UI - showInactiveMembers state changed:', showInactiveMembers);
-  }, [showInactiveMembers]);
-  
   // Edit member modal state
   const [editingMember, setEditingMember] = useState<TeamMember | null>(null);
   const [showEditModal, setShowEditModal] = useState(false);
@@ -126,6 +113,11 @@
   // Target edit modal state
   const [editingTarget, setEditingTarget] = useState<Target | null>(null);
   const [showTargetModal, setShowTargetModal] = useState(false);
+  
+  // Debug log for inactive members toggle
+  useEffect(() => {
+    console.log('🔍 Team UI - showInactiveMembers state changed:', showInactiveMembers);
+  }, [showInactiveMembers]);
 
   // Check if user has admin/manager permissions
   const canManageTeam = user?.role === 'manager';
@@ -264,49 +256,21 @@
 
   // Update target mutation
   const updateTargetMutation = useMutation({
-<<<<<<< HEAD
     mutationFn: ({ id, data }: { id: string; data: any }) => targetsApi.updateTarget(id, data),
     onSuccess: () => {
       queryClient.invalidateQueries({ queryKey: ['targets'] });
       setShowTargetModal(false);
-=======
-    mutationFn: ({ id, target }: { id: string; target: any }) => targetsApi.updateTarget(id, target),
-    onSuccess: () => {
-      queryClient.invalidateQueries({ queryKey: ['targets'] });
-      setTargetEditModal(false);
->>>>>>> f6454f23
       setEditingTarget(null);
     }
   });
 
-<<<<<<< HEAD
   // Delete target mutation
   const deleteTargetMutation = useMutation({
-=======
-  // Deactivate target mutation
-  const deactivateTargetMutation = useMutation({
->>>>>>> f6454f23
     mutationFn: targetsApi.deactivateTarget,
     onSuccess: () => {
       queryClient.invalidateQueries({ queryKey: ['targets'] });
     }
   });
-
-<<<<<<< HEAD
-=======
-  // Handler functions for target actions
-  const handleEditTarget = (target: Target) => {
-    setEditingTarget(target);
-    setTargetEditModal(true);
-  };
-
-  const handleDeactivateTarget = (targetId: string) => {
-    if (confirm('Are you sure you want to deactivate this target?')) {
-      deactivateTargetMutation.mutate(targetId);
-    }
-  };
-
->>>>>>> f6454f23
   // Filter team members
   const filteredMembers = (teamData || []).filter((member: TeamMember) => {
     const matchesSearch = 
@@ -821,7 +785,6 @@
                                   {mainTarget.is_active ? 'Active' : 'Inactive'}
                                 </span>
                               </td>
-<<<<<<< HEAD
                               <td className="px-6 py-4 whitespace-nowrap">
                                 <div className="flex items-center space-x-2">
                                   <button
@@ -839,25 +802,6 @@
                                     <Trash2 className="w-4 h-4" />
                                   </button>
                                 </div>
-=======
-                              <td className="px-6 py-4 whitespace-nowrap text-right text-sm font-medium">
-                                <button
-                                  onClick={() => handleEditTarget(mainTarget)}
-                                  className="text-indigo-600 hover:text-indigo-900 transition-colors mr-3"
-                                  title="Edit target"
-                                >
-                                  Edit
-                                </button>
-                                {mainTarget.is_active && (
-                                  <button
-                                    onClick={() => handleDeactivateTarget(mainTarget.id)}
-                                    className="text-red-600 hover:text-red-900 transition-colors"
-                                    title="Deactivate target"
-                                  >
-                                    Deactivate
-                                  </button>
-                                )}
->>>>>>> f6454f23
                               </td>
                             </tr>
                             
@@ -908,7 +852,6 @@
                                     {target.is_active ? 'Active' : 'Inactive'}
                                   </span>
                                 </td>
-<<<<<<< HEAD
                                 <td className="px-6 py-4 whitespace-nowrap">
                                   <div className="flex items-center space-x-2">
                                     <button
@@ -926,25 +869,6 @@
                                       <Trash2 className="w-4 h-4" />
                                     </button>
                                   </div>
-=======
-                                <td className="px-6 py-4 whitespace-nowrap text-right text-sm font-medium">
-                                  <button
-                                    onClick={() => handleEditTarget(target)}
-                                    className="text-indigo-600 hover:text-indigo-900 transition-colors mr-3"
-                                    title="Edit target"
-                                  >
-                                    Edit
-                                  </button>
-                                  {target.is_active && (
-                                    <button
-                                      onClick={() => handleDeactivateTarget(target.id)}
-                                      className="text-red-600 hover:text-red-900 transition-colors"
-                                      title="Deactivate target"
-                                    >
-                                      Deactivate
-                                    </button>
-                                  )}
->>>>>>> f6454f23
                                 </td>
                               </tr>
                             ))}
@@ -1012,7 +936,6 @@
         }}
       />
 
-<<<<<<< HEAD
       <TargetModal
         isOpen={showTargetModal}
         onClose={() => {
@@ -1024,156 +947,6 @@
         loading={updateTargetMutation.isPending}
         editingTarget={editingTarget}
       />
-=======
-      {/* Target Edit Modal */}
-      {targetEditModal && editingTarget && (
-        <div className="fixed inset-0 bg-black bg-opacity-50 flex items-center justify-center z-50">
-          <div className="bg-white rounded-xl p-6 max-w-md w-full mx-4 shadow-2xl">
-            <div className="flex items-center justify-between mb-6">
-              <h3 className="text-lg font-semibold text-gray-900">Edit Target</h3>
-              <button
-                onClick={() => {
-                  setTargetEditModal(false);
-                  setEditingTarget(null);
-                }}
-                className="text-gray-400 hover:text-gray-600"
-              >
-                <X className="w-5 h-5" />
-              </button>
-            </div>
-            
-            <form
-              onSubmit={(e) => {
-                e.preventDefault();
-                const formData = new FormData(e.currentTarget);
-                const targetData = {
-                  user_id: editingTarget.user_id,
-                  company_id: user?.company_id,
-                  quota_amount: parseFloat(formData.get('quota_amount') as string),
-                  commission_rate: parseFloat(formData.get('commission_rate') as string) / 100,
-                  period_start: formData.get('period_start'),
-                  period_end: formData.get('period_end'),
-                  period_type: formData.get('period_type'),
-                  role: editingTarget.role || null,
-                  team_target: editingTarget.team_target || false
-                };
-                console.log('🔍 Target update data:', targetData);
-                updateTargetMutation.mutate({ id: editingTarget.id, target: targetData });
-              }}
-              className="space-y-4"
-            >
-              <div>
-                <label className="block text-sm font-medium text-gray-700 mb-1">
-                  Quota Amount (£)
-                </label>
-                <input
-                  type="number"
-                  name="quota_amount"
-                  defaultValue={editingTarget.quota_amount}
-                  required
-                  min="0"
-                  step="0.01"
-                  className="w-full px-3 py-2 border border-gray-300 rounded-lg focus:ring-2 focus:ring-indigo-500 focus:border-indigo-500"
-                />
-              </div>
-              
-              <div>
-                <label className="block text-sm font-medium text-gray-700 mb-1">
-                  Commission Rate (%)
-                </label>
-                <input
-                  type="number"
-                  name="commission_rate"
-                  defaultValue={(editingTarget.commission_rate * 100).toFixed(2)}
-                  required
-                  min="0.1"
-                  max="100"
-                  step="0.1"
-                  className="w-full px-3 py-2 border border-gray-300 rounded-lg focus:ring-2 focus:ring-indigo-500 focus:border-indigo-500"
-                />
-              </div>
-              
-              <div>
-                <label className="block text-sm font-medium text-gray-700 mb-1">
-                  Period Type
-                </label>
-                <select
-                  name="period_type"
-                  defaultValue={editingTarget.period_type}
-                  className="w-full px-3 py-2 border border-gray-300 rounded-lg focus:ring-2 focus:ring-indigo-500 focus:border-indigo-500"
-                >
-                  <option value="monthly">Monthly</option>
-                  <option value="quarterly">Quarterly</option>
-                  <option value="annual">Annual</option>
-                </select>
-              </div>
-              
-              <div className="grid grid-cols-2 gap-4">
-                <div>
-                  <label className="block text-sm font-medium text-gray-700 mb-1">
-                    Period Start
-                  </label>
-                  <input
-                    type="date"
-                    name="period_start"
-                    defaultValue={editingTarget.period_start.split('T')[0]}
-                    required
-                    className="w-full px-3 py-2 border border-gray-300 rounded-lg focus:ring-2 focus:ring-indigo-500 focus:border-indigo-500"
-                  />
-                </div>
-                
-                <div>
-                  <label className="block text-sm font-medium text-gray-700 mb-1">
-                    Period End
-                  </label>
-                  <input
-                    type="date"
-                    name="period_end"
-                    defaultValue={editingTarget.period_end.split('T')[0]}
-                    required
-                    className="w-full px-3 py-2 border border-gray-300 rounded-lg focus:ring-2 focus:ring-indigo-500 focus:border-indigo-500"
-                  />
-                </div>
-              </div>
-
-              {editingTarget.team_target && (
-                <div className="bg-purple-50 border border-purple-200 rounded-lg p-4">
-                  <div className="flex items-center">
-                    <Users className="w-5 h-5 text-purple-600 mr-2" />
-                    <span className="text-sm font-medium text-purple-800">
-                      Team Aggregated Target
-                    </span>
-                  </div>
-                  <p className="text-xs text-purple-600 mt-1">
-                    This target represents combined quotas for the entire team
-                  </p>
-                </div>
-              )}
-              
-              <div className="flex space-x-3 pt-4">
-                <button
-                  type="button"
-                  onClick={() => {
-                    setTargetEditModal(false);
-                    setEditingTarget(null);
-                  }}
-                  className="flex-1 px-4 py-2 text-gray-700 bg-gray-100 hover:bg-gray-200 rounded-lg transition-colors"
-                >
-                  Cancel
-                </button>
-                <button
-                  type="submit"
-                  disabled={updateTargetMutation.isPending}
-                  className="flex-1 px-4 py-2 bg-indigo-600 hover:bg-indigo-700 text-white rounded-lg transition-colors disabled:opacity-50"
-                >
-                  {updateTargetMutation.isPending ? 'Saving...' : 'Save Changes'}
-                </button>
-              </div>
-            </form>
-          </div>
-        </div>
-      )}
->>>>>>> f6454f23
     </Layout>
   );
 };
